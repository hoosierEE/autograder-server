--- conflicted
+++ resolved
@@ -7,26 +7,13 @@
 
 class AnnotationTestCase(UnitTestBase):
     def setUp(self):
-<<<<<<< HEAD
         self.rubric = (
-=======
-        default_rubric_inputs = {
-            "points_style": handgrading_models.PointsStyle.start_at_max_and_subtract,
-            "max_points": 0,
-            "show_grades_and_rubric_to_students": False,
-            "handgraders_can_leave_comments": True,
-            "handgraders_can_adjust_points": True,
-            "project": obj_build.build_project()
-        }
-
-        self.default_handgrading_rubric = (
->>>>>>> 45e65228
             handgrading_models.HandgradingRubric.objects.validate_and_create(
                 points_style=handgrading_models.PointsStyle.start_at_max_and_subtract,
                 max_points=42,
                 show_grades_and_rubric_to_students=False,
                 handgraders_can_leave_comments=True,
-                handgraders_can_apply_arbitrary_points=True,
+                handgraders_can_adjust_points=True,
                 project=obj_build.build_project())
         )
 
